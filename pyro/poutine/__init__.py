--- conflicted
+++ resolved
@@ -1,240 +1,5 @@
 from __future__ import absolute_import, division, print_function
 
-<<<<<<< HEAD
-import functools
-from six.moves import xrange
-
-from pyro.poutine import util
-
-# poutines
-from .block_poutine import BlockPoutine
-from .condition_poutine import ConditionPoutine
-from .enumerate_poutine import EnumeratePoutine  # noqa: F401
-from .escape_poutine import EscapePoutine
-from .indep_poutine import IndepMessenger  # noqa: F401
-from .infer_config_poutine import InferConfigPoutine
-from .lift_poutine import LiftPoutine
-from .poutine import _PYRO_STACK, Poutine  # noqa: F401
-from .replay_poutine import ReplayPoutine
-from .scope_poutine import ScopeMessenger, ScopePoutine  # noqa: F401
-from .scale_poutine import ScaleMessenger
-from .trace import Trace  # noqa: F401
-from .trace_poutine import TracePoutine
-
-############################################
-# Begin primitive operations
-############################################
-
-
-def trace(fn, graph_type=None):
-    """
-    :param fn: a stochastic function (callable containing pyro primitive calls)
-    :param graph_type: string that specifies the kind of graph to construct
-    :returns: stochastic function wrapped in a TracePoutine
-    :rtype: pyro.poutine.TracePoutine
-
-    Alias for TracePoutine constructor.
-
-    Given a callable that contains Pyro primitive calls, return a TracePoutine callable
-    that records the inputs and outputs to those primitive calls
-    and their dependencies.
-
-    Adds trace data structure site constructors to primitive stacks
-    """
-    return TracePoutine(fn, graph_type=graph_type)
-
-
-def replay(fn, trace, sites=None):
-    """
-    :param fn: a stochastic function (callable containing pyro primitive calls)
-    :param trace: a Trace data structure to replay against
-    :param sites: list or dict of names of sample sites in fn to replay against,
-    defaulting to all sites
-    :returns: stochastic function wrapped in a ReplayPoutine
-    :rtype: pyro.poutine.ReplayPoutine
-
-    Alias for ReplayPoutine constructor.
-
-    Given a callable that contains Pyro primitive calls,
-    return a callable that runs the original, reusing the values at sites in trace
-    at those sites in the new trace
-    """
-    return ReplayPoutine(fn, trace, sites=sites)
-
-
-def lift(fn, prior):
-    """
-    :param fn: function whose parameters will be lifted to random values
-    :param prior: prior function in the form of a Distribution or a dict of stochastic fns
-    :returns: stochastic function wrapped in LiftPoutine
-
-    Given a stochastic function with param calls and a prior distribution,
-    create a stochastic function where all param calls are replaced by sampling from prior.
-    Prior should be a callable or a dict of names to callables.
-    """
-    return LiftPoutine(fn, prior)
-
-
-def block(fn, hide=None, expose=None, hide_types=None, expose_types=None):
-    """
-    :param fn: a stochastic function (callable containing pyro primitive calls)
-    :param hide: list of site names to hide
-    :param expose: list of site names to be exposed while all others hidden
-    :param hide_types: list of site types to be hidden
-    :param expose_types: list of site types to be exposed while all others hidden
-    :returns: stochastic function wrapped in a BlockPoutine
-    :rtype: pyro.poutine.BlockPoutine
-
-    Alias for BlockPoutine constructor.
-
-    Given a callable that contains Pyro primitive calls,
-    selectively hide some of those calls from poutines higher up the stack
-    """
-    return BlockPoutine(fn, hide=hide, expose=expose,
-                        hide_types=hide_types, expose_types=expose_types)
-
-
-def escape(fn, escape_fn=None):
-    """
-    :param fn: a stochastic function (callable containing pyro primitive calls)
-    :param escape_fn: function that takes a partial trace and a site
-    and returns a boolean value to decide whether to exit at that site
-    :returns: stochastic function wrapped in EscapePoutine
-
-    Alias for EscapePoutine constructor.
-
-    Given a callable that contains Pyro primitive calls,
-    evaluate escape_fn on each site, and if the result is True,
-    raise a NonlocalExit exception that stops execution
-    and returns the offending site.
-    """
-    return EscapePoutine(fn, escape_fn)
-
-
-def condition(fn, data):
-    """
-    :param fn: a stochastic function (callable containing pyro primitive calls)
-    :param data: a dict or a Trace
-    :returns: stochastic function wrapped in a ConditionPoutine
-    :rtype: pyro.poutine.ConditionPoutine
-
-    Alias for ConditionPoutine constructor.
-
-    Given a stochastic function with some sample statements
-    and a dictionary of observations at names,
-    change the sample statements at those names into observes
-    with those values
-    """
-    return ConditionPoutine(fn, data=data)
-
-
-def infer_config(fn, config_fn):
-    """
-    :param fn: a stochastic function (callable containing pyro primitive calls)
-    :param config_fn: a callable taking a site and returning an infer dict
-
-    Alias for :class:`~pyro.poutine.infer_config_poutine.InferConfigPoutine` constructor.
-
-    Given a callable that contains Pyro primitive calls
-    and a callable taking a trace site and returning a dictionary,
-    updates the value of the infer kwarg at a sample site to config_fn(site)
-    """
-    return InferConfigPoutine(fn, config_fn)
-
-
-def scale(null, scale):
-    """
-    :param scale: a positive scaling factor
-    :rtype: pyro.poutine.ScaleMessenger
-
-    Alias for ScaleMessenger constructor.
-
-    Given a stochastic function with some sample statements and a positive
-    scale factor, scale the score of all sample and observe sites in the
-    function.
-    """
-    return ScaleMessenger(scale=scale)
-
-
-def scope(fn, prefix=None, multi=None, flat=None):
-    """
-    TODO docs
-    """
-    return ScopePoutine(fn, prefix=prefix, multi=multi, flat=flat)
-
-
-#########################################
-# Begin composite operations
-#########################################
-
-def do(fn, data):
-    """
-    :param fn: a stochastic function (callable containing pyro primitive calls)
-    :param data: a dict or a Trace
-    :returns: stochastic function wrapped in a BlockPoutine and ConditionPoutine
-    :rtype: pyro.poutine.BlockPoutine
-
-    Given a stochastic function with some sample statements
-    and a dictionary of values at names,
-    set the return values of those sites equal to the values
-    and hide them from the rest of the stack
-    as if they were hard-coded to those values
-    by using BlockPoutine
-    """
-    return BlockPoutine(ConditionPoutine(fn, data=data),
-                        hide=list(data.keys()))
-
-
-def queue(fn, queue, max_tries=None,
-          extend_fn=None, escape_fn=None, num_samples=None):
-    """
-    :param fn: a stochastic function (callable containing pyro primitive calls)
-    :param queue: a queue data structure like multiprocessing.Queue to hold partial traces
-    :param max_tries: maximum number of attempts to compute a single complete trace
-    :param extend_fn: function (possibly stochastic) that takes a partial trace and a site
-    and returns a list of extended traces
-    :param escape_fn: function (possibly stochastic) that takes a partial trace and a site
-    and returns a boolean value to decide whether to exit
-    :param num_samples: optional number of extended traces for extend_fn to return
-    :returns: stochastic function wrapped in poutine logic
-
-    Given a stochastic function and a queue,
-    return a return value from a complete trace in the queue
-    """
-
-    if max_tries is None:
-        max_tries = int(1e6)
-
-    if extend_fn is None:
-        extend_fn = util.enum_extend
-
-    if escape_fn is None:
-        escape_fn = util.discrete_escape
-
-    if num_samples is None:
-        num_samples = -1
-
-    def _fn(*args, **kwargs):
-
-        for i in xrange(max_tries):
-            assert not queue.empty(), \
-                "trying to get() from an empty queue will deadlock"
-
-            next_trace = queue.get()
-            try:
-                ftr = trace(escape(replay(fn, next_trace),
-                                   functools.partial(escape_fn, next_trace)))
-                return ftr(*args, **kwargs)
-            except util.NonlocalExit as site_container:
-                site_container.reset_stack()
-                for tr in extend_fn(ftr.trace.copy(), site_container.site,
-                                    num_samples=num_samples):
-                    queue.put(tr)
-
-        raise ValueError("max tries ({}) exceeded".format(str(max_tries)))
-
-    return _fn
-=======
 from .handlers import block, broadcast, condition, do, enum, escape, indep, infer_config, lift, \
     replay, queue, scale, trace
 from .runtime import NonlocalExit
@@ -257,5 +22,4 @@
     "scale",
     "trace",
     "Trace",
-]
->>>>>>> 21e923fc
+]